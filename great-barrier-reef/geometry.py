# Methods for general geometry methods (i.e. IoU calculations)
# that don't belong in any specific class

import numpy as np


def calculate_IoU(a, b):
    """
    Calculate the intersection over union for two boxes
    or arrays of boxes.

    Arguments:

    a : length-4 array-like, or numpy array of dimension (4,N,M,...)
        given as (xa, ya, wa, ha)
    b : length-4 array-like, or numpy array of dimension (4,N,M,...)
        given as (xb, yb, wb, hb)

    Returns:

    IoU : scalar or array of dimension (N, M,...)

    """
<<<<<<< HEAD
=======
    xmin_a, xmax_a = a[0], a[0] + a[2]
    ymin_a, ymax_a = a[1], a[1] + a[3]
    xmin_b, xmax_b = b[0], b[0] + b[2]
    ymin_b, ymax_b = b[1], b[1] + b[3]

>>>>>>> e488e676
    intersect = np.maximum(
        0,
        np.minimum(a[0] + a[2], b[0] + b[2]) - np.maximum(a[0], b[0]),
    ) * np.maximum(
        0,
        np.minimum(a[1] + a[3], b[1] + b[3]) - np.maximum(a[1], b[1]),
    )
    overlap = (a[2] * a[3]) + (b[2] * b[3]) - intersect

    return intersect / overlap<|MERGE_RESOLUTION|>--- conflicted
+++ resolved
@@ -21,14 +21,7 @@
     IoU : scalar or array of dimension (N, M,...)
 
     """
-<<<<<<< HEAD
-=======
-    xmin_a, xmax_a = a[0], a[0] + a[2]
-    ymin_a, ymax_a = a[1], a[1] + a[3]
-    xmin_b, xmax_b = b[0], b[0] + b[2]
-    ymin_b, ymax_b = b[1], b[1] + b[3]
 
->>>>>>> e488e676
     intersect = np.maximum(
         0,
         np.minimum(a[0] + a[2], b[0] + b[2]) - np.maximum(a[0], b[0]),
