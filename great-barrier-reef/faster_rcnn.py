# High-level class for the full Faster R-CNN network.
import tensorflow as tf
import tensorflow_addons as tfa
import backbone, classifier, data_utils, roi_pooling, rpn
import os


class FasterRCNNWrapper:
    def __init__(
        self,
        input_shape=(720, 1280, 3),
        n_proposals=10,
        positive_threshold=0.5,
        datapath="/content",
        backbone_type="InceptionResNet-V2",
        backbone_weights="finetune",
        rpn_weights=None,
        rpn_kwargs={},
        roi_kwargs={},
        classifier_weights=None,
        classifier_kwargs={},
        finetuning_epochs=5,
    ):

        """
        Instantiate the wrapper for the overall Faster R-CNN

        Arguments:
        input_shape : arr or tuple
            Shape of input image (y,x,channels)
        n_proposals :
            Number of regions proposed by the full network. Note that
            this is (by construction) the maximum number of positive examples
            in an image that can be detected.
        datapath : str
            Location of the competition dataset.
        backbone_type : str
            Flavor of backone to use for feature extraction. Should
            refer to  a subclass of Backbone(). Currently supported options
            are InceptionResNet-V2 and VGG16.
        backbone_weights : str
            Options are 'imagenet' to use pretrained weights from ImageNet, 'finetune'
            to run the fine tuning loop with a classification network on thumbnails,
            or a file path to load existing fine-tuned weights.
        rpn_weights : str or None
            Load pre-trained weights for the RPN from this file path.
        rpn_kwargs : dict
            Optional keyword arguments passed to the RPN wrapper.
        roi_kwargs : dict
            Optional keyword arguments passed to the RoI Pooling layer.
        classifier_weights : str or None
            Saved weights for the final classification network.
        classifier_kwargs : dict
            Optional keyword arguments passed to the Classifier wrapper.
        finetuning_epochs : int
            Number of epochs to fine-tune the backbone, RPN, and classifier.

        """

        # Record for posterity
        self.input_shape = input_shape
        self.n_proposals = n_proposals
        self.positive_threshold = positive_threshold

        # Instantiate data loading class
        self.instantiate_data_loaders(
            datapath, do_thumbnail=(backbone_weights == "finetune")
        )

        # Instantiate backbone
        self.instantiate_backbone(backbone_type, backbone_weights)

        # Instantiate the RPN
        self.instantiate_RPN(rpn_weights, rpn_kwargs)

        # Instantiate the tail network
        self.instantiate_RoI_pool(roi_kwargs)

        # This should be instantiated last
        self.instantiate_classifier(classifier_weights, classifier_kwargs)

    def instantiate_data_loaders(self, datapath, do_thumbnail=False):
        """
        Create the data loader classes.

        Arguments:

        datapath : str
            Location of the competition dataset.
        do_thumbnail : bool
            Also create the thumbnails for backbone pretraining.
        """

        self.data_loader_full = data_utils.DataLoaderFull(input_file=datapath)

        if do_thumbnail:
            self.data_loader_thumb = data_utils.DataLoaderThumbnail(input_file=datapath)
        else:
            self.data_loader_thumb = None

    def instantiate_backbone(
        self,
        backbone_type,
        backbone_weights,
    ):
        """
        Instantiate (and pretrain) the backbone.

        Arguments:

        backbone_type : str
            Flavor of backone to use for feature extraction. Should
            refer to  a subclass of Backbone(). Currently supported options
            are InceptionResNet-V2 and VGG16.
        backbone_weights : str
            Options are 'imagenet' to use pretrained weights from ImageNet, 'finetune'
            to run the fine tuning loop with a classification network on thumbnails,
            or a file path to load fine-tuned weights from a file.

        """

        # Input scrubbing
        if backbone_weights.lower() == "finetune" and self.data_loader_thumb is None:
            raise ValueError("Thumbnail loader class needed to finetune the backbone.")

        # Figure out what backbone type we are dealing with here and create it,
        # note that the weights are set to random unless specifically set to imagenet
        init_args = {
            "input_shape": self.input_shape,
            "weights": "imagenet" if backbone_weights.lower() == "imagenet" else None,
        }
        self.backbone = backbone.instantiate(backbone_type, init_args)

        # Load or finetune the weights if requested
        if backbone_weights.lower() == "imagenet":  # Done, no need to do anything else
            pass

        elif backbone_weights.lower() == "finetune":  # Load weights from a file
            # Let the backbone for finetuning infer the thumbnail shape on the fly
            init_args = {"input_shape": None, "weights": "imagenet"}
            spine = backbone.instantiate(backbone_type, init_args)

            # Data loading
            assert isinstance(self.data_loader_thumb, data_utils.DataLoaderThumbnail)
            train_data = self.data_loader_thumb.get_training()
            valid_data = self.data_loader_thumb.get_validation()

            # Train the temporary backbone
            spine.pretrain(train_data, validation_data=valid_data)

            # Copy the convolutional weights over
            self.backbone.network.set_weights(spine.network.get_weights())

            # Clean up
            del spine

        else:  # Load weights
            assert os.path.exists(backbone_weights)
            print("Loading backbone weights from %s" % backbone_weights)
            self.backbone.load_backbone(backbone_weights)

        # TODO enable this with the fine tuning loop.

        # Finally, we want to instantiate a copy of the backbone that the
        # RPN will use to propose regions. We will end up fine tuning the
        # backbone in conjunction with the classification layers and we
        # don't want the backbone changing under the RPN's feet.

        # Create a new backbone and copy weights over to make a deep copy
        # init_args = {"input_shape": None, "weights": None}
        # self.backbone_rpn = backbone.instantiate(backbone_type, init_args)
        # self.backbone_rpn.network.set_weights(self.backbone.network.get_weights())

    def instantiate_RPN(self, rpn_weights, rpn_kwargs):
        """
        Train the RPN itself.

        Arguments:

        rpn_weights : str
            Load pre-trained weights for the RPN from this file path.
        rpn_kwargs : dict
            Optional keyword arguments passed to the RPN wrapper.

        """

        # Create the RPN wrapper
        self.rpnwrapper = rpn.RPNWrapper(
            self.backbone, self.data_loader_full.decode_label, **rpn_kwargs
        )

        if rpn_weights is not None:  # Load the weights from a file

            assert os.path.exists(rpn_weights)
            # Run dummy data through to build the network, then load weights
            minibatch = self.data_loader_full.get_training().__iter__().next()
            self.rpnwrapper.propose_regions(minibatch[0], is_images=True)
            self.rpnwrapper.load_rpn_state(rpn_weights)
            del minibatch

        else:  # train the RPN with the default settings

            self.rpnwrapper.train_rpn(
                self.data_loader_full.get_training(),
            )

    def instantiate_RoI_pool(self, roi_kwargs):

        """
        Create the RoI pooling operation.

        Arguments:

        roi_kwargs : dict
            Optional keyword arguments to pass to the RoIPooling constructor.

        """

        self.RoI_pool = roi_pooling.RoIPooling(
            (
                int(self.backbone._output_shape[0]),
                int(self.backbone._output_shape[1]),
                int(self.backbone._output_shape[2]),
            ),
            self.n_proposals,
            **roi_kwargs
        )

    def instantiate_classifier(self, classifier_weights, classifier_kwargs):

        """
        Instantiate the classifier wrapper.

        Arguments:

        classifier_weights : str or None
            Saved weights for the final classification network.
        classifier_kwargs : dict
            Optional keyword arguments to pass to the classification constructor.
            Takes 'epochs' : int to set the number of epochs to run the initial training.
        """

        # Number of epochs to train the classifier network
        epochs = classifier_kwargs.pop("epochs", 5)

        # Note that this is associated with self.backbone whereas
        # the rpn is associated with self.backbone_rpn
        self.classmodel = classifier.ClassifierModel(
            self.backbone, self.n_proposals, **classifier_kwargs
        )

        if classifier_weights is not None:

            assert os.path.exists(classifier_weights)
            self.classmodel.load_classifier_state(classifier_weights)

        else:  # Do the first order training of the classification weights

            self.train_classifier(epochs)

    def train_classifier(self, epochs):
        """
        Train the classifier holding the backbone weights fixed. Written
        as a method in FasterRCNNWrapper because the training step needs
        access to the backbone, RPN, and RoI pooling layers.

        Arguments:

        epochs : int
            Number of epochs to run training for.

        This method does not fine tune the backbone weights.

        """

        training = self.data_loader_full.get_training()

        # This does a forward pass through the RPN
        # and hands the proposed regions + features to the classifier
        for epoch in range(epochs):

            print("Classifier training epoch %d" % epoch, end="")

            for i, (train_x, label_x) in enumerate(training):

                if i % 100 == 0:
                    print(".", end="")

                # Propose regions and compute features with the
                # backbone associated with the classifier
                features = self.backbone.extractor(train_x)
                roi = self.rpnwrapper.propose_regions(features)

                # Clip the RoI and pool the features
                features, roi = self.RoI_pool((features, roi))

                # Take a gradient step
                self.classmodel.training_step(
                    features,
                    roi.astype(float),
                    [self.data_loader_full.decode_label(_label) for _label in label_x],
                )

            print("")

    def predict(self, image, return_dict=False):

        """
        Make predictions for an image.

        Arguments:

        Image : tf.tensor
            Minibatch of image(s) to register a prediction for.
        """

        # Usual invocation, taking advantage of the shared backbone
        features = self.backbone.extractor(image)
        roi = self.rpnwrapper.propose_regions(features)
        features, roi = self.RoI_pool(features, roi)

        # Run the classifier in forward mode
<<<<<<< HEAD
        return self.classmodel(
=======
        minibatch_regions = self.classwrapper.predict_classes(
>>>>>>> 041d4730
            features,
            roi.astype("float32"),
        )

        # output munging
        minibatch_return = []
        for regions in minibatch_regions:

            # Clip regions
            _regions = [
                region
                for region in regions
                if region["score"] > self.positive_threshold
            ]
            # Sort by objectness
            _regions = sorted(
                _regions, key=lambda region: region["score"], reverse=True
            )
            if return_dict:
                minibatch_return.append(_regions)
            else:
                minibatch_return.append(
                    " ".join(
                        [
                            FasterRCNNWrapper._region_to_string(region)
                            for region in _regions
                        ]
                    )
                )

        return minibatch_return

    @staticmethod
    def _region_to_string(region):
        return "%02f %d %d %d %d" % (
            region["score"],
            int(region["x"]),
            int(region["y"]),
            int(region["width"]),
            int(region["height"]),
        )

    def fine_tuning_loop(self):

        pass

        # Set self.backbone_rpn trainable=False <- the copy of the backbone fed into the RPN
        # Set self.backbone trainable = True <- the copy of the backbone fed into the classifier

        # for i in range(epochs):
        #
        #    # Fine tuning loop for the backbone + classifier
        #    for i, (train_x, label_x) in enumerate(
        #        self.data_loader_full.get_training()
        #    ):
        #
        #        # forward mode
        #        roi = self.rpnwrapper.propose_regions(train_x)
        #        features = self.backbone.extractor(train_x)
        #        features, roi = self.RoI_pool(features, roi)

        #        # TODO we need to move the backbone call into the training step method for this to work
        #        # TODO we also need to define "fine tuning" learning rates
        #        self.classmodel.train_step(
        #            features,
        #            roi,
        #            [self.data_loader_full.decode_label(_label) for _label in label_x],
        #            update_backbone=True,
        #            fine_tuning=True
        #        )
        #
        #
        #     # Now copy over the improved backbone weights to the RPN
        #     self.bacbone_rpn.network.set_weights(self.backbone.network.get_weights)
        #
        #     # TODO add a fine_tuning kwarg to the rpn training
        #     self.rpnwrapper.train_rpn(
        #        self.data_loader_full.get_training(), self.data_loader_full.decode_label, fine_tuning=True
        #     )<|MERGE_RESOLUTION|>--- conflicted
+++ resolved
@@ -320,11 +320,7 @@
         features, roi = self.RoI_pool(features, roi)
 
         # Run the classifier in forward mode
-<<<<<<< HEAD
-        return self.classmodel(
-=======
-        minibatch_regions = self.classwrapper.predict_classes(
->>>>>>> 041d4730
+        minibatch_regions = self.classmodel(
             features,
             roi.astype("float32"),
         )
